/* Hide numbers with Jupyter notebook cells */
div.nbinput.container div.prompt pre {
    display: none;
}

div.nboutput.container div.prompt pre {
    display: none;
}

/* Shift notebook cells left to account for no numbers */
div.highlight-python.notranslate pre {
    padding-left: 5px;
}

/* Customise the copy buttons */
/* increase size, less transparent, faster transition */
a.copybtn {
    width: 25px;
    height: 25px;
	opacity: 0.5;
    transition: opacity 0.3s;
}

/* make sure image fills width */
a.copybtn > img {
    width: 100%;
}

/* hide buttons in output */
.nboutput a.copybtn {
    display:none;
}

/* don't wait too long */
.o-tooltip--left:hover:after {
    transition-delay: 0.2s;
}
.navbar-brand img {
   height: 60px;
}
.navbar-brand {
   height: 75px;
}

pre, code {
  font-size: 100%;
  line-height: 155%;
}

div.output_area div[class*=highlight] pre {
  white-space: pre-wrap;
}

dt:target, span.highlighted {
    background: none!important;
    border-left: 5px solid var(--pst-color-text-base);
    padding-left: 10px;
}

dl blockquote {
    margin-left: 1rem;
    padding: 0.4rem 0rem;
    padding-left: 0.4rem;
}

/* Adjust colour themes */
:root {
  --pst-color-primary: #905cc4!important;
  --pst-font-family-base: 'Signika', sans-serif!important;
  --pst-font-family-base-system: 'Signika', sans-serif!important;
  --pst-font-family-heading: 'Signika', sans-serif!important;
}

:root[data-theme="dark"] {
    --pst-color-border: #222!important;
    --pst-color-secondary: #8e82dd!important;
}

:root[data-theme="light"] {
    --pst-color-secondary: #dd82b9!important;
}

html[data-theme="dark"] .sidebar-primary-item {
    border-color: var(--pst-color-border);
}

html[data-theme="dark"] .bd-content img:not(.only-dark):not(.dark-light) {
    background: none;
}

/* Make code colours match */
a > code {
    color: inherit!important;
}

/* Get rid of underlines everywhere */
a, a p {
    text-decoration: none!important;
}

a:hover, .nav-link:hover {
    text-decoration: none!important;
    box-shadow: none!important;
}

.bd-content .sd-tab-set > input + label:hover {
    border-top: none!important;
}

.form-control:focus {
    outline: none!important;
}

/* Make tables in notebooks fit */
.bd-content {
    flex-grow: 1;
    max-width: 100%;
}

table.dataframe {
    width: unset;
}

<<<<<<< HEAD
/* Centre gallery thumbnail labels and titles */
.sphx-glr-thumbcontainer[tooltip]:hover::after,
.sphx-glr-thumbnail-title {
=======
/* Better dark mode tables */
html[data-theme="dark"] .bd-content .nboutput .output_area.rendered_html {
    background: #333!important;
}

html[data-theme="dark"] .jp-RenderedHTMLCommon table,
html[data-theme="dark"] div.rendered_html table {
    color: white;
}

html[data-theme="dark"] .jp-RenderedHTMLCommon tbody tr:nth-child(2n+1),
html[data-theme="dark"] div.rendered_html tbody tr:nth-child(2n+1) {
    background: #111!important;
}

.sphx-glr-thumbcontainer[tooltip]:hover::after {
>>>>>>> d317fbb8
    text-align: center;
}

/* vertically align content in the thumbnails */
.sphx-glr-thumbcontainer {
    justify-content: center;
}

/* Create grid of blocks for navigation */
.toms-nav-container {
    margin: 20px auto;
    width: 600px;
    height: 150px;
    /* background-color: #fff; */
    display: grid;
    grid-template-columns: 300px 300px;
    grid-template-rows: 75px 75px;
    grid-column-gap: 20px;
    grid-row-gap: 20px;
}

.toms-nav-container .box, .toms-nav-box {
    background-color: #333;
    padding: 20px;
    border-radius: 10px;
    color: #fff;
    display: flex;
    align-items: center;
    justify-content: center;
    font-size: 23px;
    text-align: center;
    transition: 0.2s;
    cursor: pointer;
}

/* shrink on hover */
.toms-nav-container .box:hover, .toms-nav-box:hover {
    transform: scale(0.9);
    background-color: var(--pst-color-primary);
}

.page-toc .nav-link {
    font-size: var(--pst-sidebar-font-size);
}

nav.page-toc {
    margin-bottom: 0;
}

/* Stop tqdm cells from turning red (needs function in custom.js too) */
.tqdm {
    background: none!important;
}<|MERGE_RESOLUTION|>--- conflicted
+++ resolved
@@ -121,11 +121,6 @@
     width: unset;
 }
 
-<<<<<<< HEAD
-/* Centre gallery thumbnail labels and titles */
-.sphx-glr-thumbcontainer[tooltip]:hover::after,
-.sphx-glr-thumbnail-title {
-=======
 /* Better dark mode tables */
 html[data-theme="dark"] .bd-content .nboutput .output_area.rendered_html {
     background: #333!important;
@@ -141,8 +136,9 @@
     background: #111!important;
 }
 
-.sphx-glr-thumbcontainer[tooltip]:hover::after {
->>>>>>> d317fbb8
+/* Centre gallery thumbnail labels and titles */
+.sphx-glr-thumbcontainer[tooltip]:hover::after,
+.sphx-glr-thumbnail-title {
     text-align: center;
 }
 
