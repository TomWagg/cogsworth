--- conflicted
+++ resolved
@@ -7,11 +7,10 @@
 2.0.0
 =====
 
-<<<<<<< HEAD
+Major release to go with the release paper submission! 🎉
 - New feature: ``plot_cartoon_binary`` will now adjust the width of the binary based on the orbital period and label simultaneous timesteps more clearly
-=======
-Major release to go with the release paper submission! 🎉
->>>>>>> ef3bc312
+- Major change: calls like ``p.bpp`` will now raise an error if sampling is not yet done to avoid confusion
+- Bug fix: Can now save and load unevolved populations
 
 1.2.0
 =====
