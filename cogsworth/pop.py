import time
import os
from copy import copy
from multiprocessing import Pool
import warnings
import numpy as np
import astropy.units as u
import astropy.coordinates as coords
import h5py as h5
import pandas as pd
from tqdm import tqdm

from cosmic.sample.initialbinarytable import InitialBinaryTable
from cosmic.sample.sampler.independent import Sample
from cosmic.evolve import Evolve
import gala.potential as gp
import gala.dynamics as gd

from cogsworth import galaxy
from cogsworth.kicks import integrate_orbit_with_events
from cogsworth.events import identify_events
from cogsworth.classify import determine_final_classes
from cogsworth.observables import get_photometry
from cogsworth.tests.optional_deps import check_dependencies

from cogsworth.citations import CITATIONS

__all__ = ["Population", "load"]


class Population():
    """Class for creating and evolving populations of binaries throughout the Milky Way

    Parameters
    ----------
    n_binaries : `int`
        How many binaries to sample for the population
    processes : `int`, optional
        How many processes to run if you want multithreading, by default 8
    m1_cutoff : `float`, optional
        The minimum allowed primary mass, by default 0
    final_kstar1 : `list`, optional
        Desired final types for primary star, by default list(range(16))
    final_kstar2 : `list`, optional
        Desired final types for secondary star, by default list(range(16))
    galaxy_model : :class:`~cogsworth.galaxy.Galaxy`, optional
        A Galaxy class to use for sampling the initial galaxy parameters, by default
        :class:`~cogsworth.galaxy.Frankel2018`
    galactic_potential : :class:`~gala.potential.potential.PotentialBase`, optional
        Galactic potential to use for evolving the orbits of binaries, by default
        :class:`~gala.potential.potential.MilkyWayPotential`
    v_dispersion : :class:`~astropy.units.Quantity` [velocity], optional
        Velocity dispersion to apply relative to the local circular velocity, by default 5*u.km/u.s
    max_ev_time : :class:`~astropy.units.Quantity` [time], optional
        Maximum evolution time for both COSMIC and Gala, by default 12.0*u.Gyr
    timestep_size : :class:`~astropy.units.Quantity` [time], optional
        Size of timesteps to use in galactic evolution, by default 1*u.Myr
    BSE_settings : `dict`, optional
        Any BSE settings to pass to COSMIC
    store_entire_orbits : `bool`, optional
        Whether to store the entire orbit for each binary, by default True. If not then only the final
        PhaseSpacePosition will be stored. This cuts down on both memory usage and disk space used if you
        save the Population.

    Attributes
    ----------
    mass_singles : `float`
        Total mass in single stars needed to generate population
    mass_binaries : `float`
        Total mass in binaries needed to generate population
    n_singles_req : `int`
        Number of single stars needed to generate population
    n_bin_req : `int`
        Number of binaries needed to generate population
    bpp : :class:`~pandas.DataFrame`
        Evolutionary history of each binary
    bcm : :class:`~pandas.DataFrame`
        Final state of each binary
    initC : :class:`~pandas.DataFrame`
        Initial conditions for each binary
    kick_info : :class:`~pandas.DataFrame`
        Information about the kicks that occur for each binary
    orbits : `list` of :class:`~gala.dynamics.Orbit`
        The orbits of each binary within the galaxy from its birth until :attr:`max_ev_time` with timesteps of
        :attr:`timestep_size`. Note that disrupted binaries will have two entries (for both stars).
    classes : `list`
        The classes associated with each produced binary (see :meth:`~cogsworth.classify.list_classes` for a
        list of available classes and their meanings)
    final_coords : `tuple` of :class:`~astropy.coordinates.SkyCoord`
        A SkyCoord object of the final positions of each binary in the galactocentric frame.
        For bound binaries only the first SkyCoord is populated, for disrupted binaries each SkyCoord
        corresponds to the individual components. Any missing orbits (where orbit=None or there is no
        secondary component) will be set to `np.inf` for ease of masking.
    final_bpp : :class:`~pandas.DataFrame`
        The final state of each binary (taken from the final entry in :attr:`bpp`)
    disrupted : :class:`~numpy.ndarray` of `bool`
        A mask on the binaries of whether they were disrupted
    observables : :class:`~pandas.DataFrame`
        Observables associated with the final binaries. See `get_observables` for more details on the columns
    bin_nums : :class:`~numpy.ndarray`
        An array containing the unique COSMIC `bin_nums` of each binary in the population - these can be
        used an indices for the population
    """
    def __init__(self, n_binaries, processes=8, m1_cutoff=0, final_kstar1=list(range(16)),
                 final_kstar2=list(range(16)), galaxy_model=galaxy.Frankel2018,
                 galactic_potential=gp.MilkyWayPotential(), v_dispersion=5 * u.km / u.s,
                 max_ev_time=12.0*u.Gyr, timestep_size=1 * u.Myr, BSE_settings={}, store_entire_orbits=True):

        # require a sensible number of binaries
        if n_binaries <= 0:
            raise ValueError("You need to input a *nonnegative* number of binaries")

        self.n_binaries = n_binaries
        self.n_binaries_match = n_binaries
        self.processes = processes
        self.m1_cutoff = m1_cutoff
        self.final_kstar1 = final_kstar1
        self.final_kstar2 = final_kstar2
        self.galaxy_model = galaxy_model
        self.galactic_potential = galactic_potential
        self.v_dispersion = v_dispersion
        self.max_ev_time = max_ev_time
        self.timestep_size = timestep_size
        self.pool = None
        self.store_entire_orbits = store_entire_orbits

        self._initial_binaries = None
        self._mass_singles = None
        self._mass_binaries = None
        self._n_singles_req = None
        self._n_bin_req = None
        self._bpp = None
        self._bcm = None
        self._initC = None
        self._kick_info = None
        self._orbits = None
        self._classes = None
        self._final_coords = None
        self._final_bpp = None
        self._disrupted = None
        self._escaped = None
        self._observables = None
        self._bin_nums = None

        self.__citations__ = ["cogsworth", "cosmic", "gala"]

        self.BSE_settings = {'xi': 1.0, 'bhflag': 1, 'neta': 0.5, 'windflag': 3, 'wdflag': 1, 'alpha1': 1.0,
                             'pts1': 0.001, 'pts3': 0.02, 'pts2': 0.01, 'epsnov': 0.001, 'hewind': 0.5,
                             'ck': 1000, 'bwind': 0.0, 'lambdaf': 0.0, 'mxns': 3.0, 'beta': -1.0, 'tflag': 1,
                             'acc2': 1.5, 'grflag': 1, 'remnantflag': 4, 'ceflag': 0, 'eddfac': 1.0,
                             'ifflag': 0, 'bconst': 3000, 'sigma': 265.0, 'gamma': -2.0, 'pisn': 45.0,
                             'natal_kick_array': [[-100.0, -100.0, -100.0, -100.0, 0.0],
                                                  [-100.0, -100.0, -100.0, -100.0, 0.0]], 'bhsigmafrac': 1.0,
                             'polar_kick_angle': 90, 'qcrit_array': [0.0, 0.0, 0.0, 0.0, 0.0, 0.0, 0.0, 0.0,
                                                                     0.0, 0.0, 0.0, 0.0, 0.0, 0.0, 0.0, 0.0],
                             'cekickflag': 2, 'cehestarflag': 0, 'cemergeflag': 0, 'ecsn': 2.25,
                             'ecsn_mlow': 1.6, 'aic': 1, 'ussn': 0, 'sigmadiv': -20.0, 'qcflag': 5,
                             'eddlimflag': 0, 'fprimc_array': [2.0/21.0, 2.0/21.0, 2.0/21.0, 2.0/21.0,
                                                               2.0/21.0, 2.0/21.0, 2.0/21.0, 2.0/21.0,
                                                               2.0/21.0, 2.0/21.0, 2.0/21.0, 2.0/21.0,
                                                               2.0/21.0, 2.0/21.0, 2.0/21.0, 2.0/21.0],
                             'bhspinflag': 0, 'bhspinmag': 0.0, 'rejuv_fac': 1.0, 'rejuvflag': 0, 'htpmb': 1,
                             'ST_cr': 1, 'ST_tide': 1, 'bdecayfac': 1, 'rembar_massloss': 0.5, 'kickflag': 0,
                             'zsun': 0.014, 'bhms_coll_flag': 0, 'don_lim': -1, 'acc_lim': -1, 'binfrac': 0.5}
        self.BSE_settings.update(BSE_settings)

    def __repr__(self):
        if self._orbits is None:
            return (f"<{self.__class__.__name__} - {self.n_binaries} systems - "
                    f"galactic_potential={self.galactic_potential.__class__.__name__}, "
                    f"SFH={self.galaxy_model.__name__}>")
        else:
            return (f"<{self.__class__.__name__} - {self.n_binaries_match} evolved systems - "
                    f"galactic_potential={self.galactic_potential.__class__.__name__}, "
                    f"galaxy_model={self.galaxy_model.__name__}>")

    def __len__(self):
        return self.n_binaries_match

    def __getitem__(self, ind):
        # ensure indexing with the right type
        if not isinstance(ind, (int, slice, list, np.ndarray, tuple)):
            raise ValueError(("Can only index using an `int`, `list`, `ndarray` or `slice`, you supplied a "
                              f"`{type(ind).__name__}`"))

        # create a list of bin nums from ind
        bin_nums = ind
        if isinstance(ind, int):
            bin_nums = [ind]
        if isinstance(ind, slice):
            bin_nums = list(range(ind.stop)[ind])
        bin_nums = np.asarray(bin_nums)

        # check that the bin_nums are all valid
        possible_bin_nums = self.final_bpp["bin_num"]
        check_nums = np.isin(bin_nums, possible_bin_nums)
        if not check_nums.all():
            raise ValueError(("The index that you supplied includes a `bin_num` that does not exist. "
                              f"The first bin_num I couldn't find was {bin_nums[~check_nums][0]}"))

        # start a new population with the same parameters
        new_pop = self.__class__(n_binaries=len(bin_nums), processes=self.processes,
                                 m1_cutoff=self.m1_cutoff, final_kstar1=self.final_kstar1,
                                 final_kstar2=self.final_kstar2, galaxy_model=self.galaxy_model,
                                 galactic_potential=self.galactic_potential, v_dispersion=self.v_dispersion,
                                 max_ev_time=self.max_ev_time, timestep_size=self.timestep_size,
                                 BSE_settings=self.BSE_settings, store_entire_orbits=self.store_entire_orbits)

        # proxy for checking whether sampling has been done
        if self._mass_binaries is not None:
            new_pop._mass_binaries = self._mass_binaries
            new_pop._mass_singles = self._mass_singles
            new_pop._n_singles_req = self._n_singles_req
            new_pop._n_bin_req = self._n_bin_req

        if self._initial_galaxy is not None:
            # since we are indexing on bin nums, need to convert that to actual indices
            ind_range = np.arange(len(possible_bin_nums))
            new_pop._initial_galaxy = self._initial_galaxy[ind_range[possible_bin_nums.isin(bin_nums)]]

        # checking whether stellar evolution has been done
        if self._bpp is not None:
            # copy over subsets of the stellar evolution tables when they aren't None
            new_pop._bpp = self._bpp[self._bpp["bin_num"].isin(bin_nums)]
            if self._bcm is not None:
                new_pop._bcm = self._bcm[self._bcm["bin_num"].isin(bin_nums)]
            if self._initC is not None:
                new_pop._initC = self._initC[self._initC["bin_num"].isin(bin_nums)]
            if self._kick_info is not None:
                new_pop._kick_info = self._kick_info[self._kick_info["bin_num"].isin(bin_nums)]

            # same sort of thing for later parameters
            mask = self.final_bpp["bin_num"].isin(bin_nums).values
            new_pop._final_bpp = self.final_bpp[mask]

            if self._orbits is not None:
                new_pop._orbits = self.orbits[mask]
            if self._disrupted is not None:
                new_pop._disrupted = self._disrupted[mask]
            if self._classes is not None:
                new_pop._classes = self._classes[mask]
            if self._final_coords is not None:
                new_pop._final_coords = [self._final_coords[i][mask] for i in range(2)]
            if self._disrupted is not None:
                new_pop._disrupted = self._disrupted[mask]
            if self._observables is not None:
                new_pop._observables = self._observables[mask]

        return new_pop

    def get_citations(self):
        """Print the citations for the packages/papers used in the population"""
        # ask users for a filename to save the bibtex to
        filename = input("Filename for generating a bibtex file (leave blank to just print to terminal): ")
        filename = filename + ".bib" if not filename.endswith(".bib") and filename != "" else filename

        sections = {
            "general": "",
            "galaxy": r"The \texttt{cogsworth} population used a galaxy model based on the following papers",
            "observables": r"Population observables were estimated using dust maps and MIST isochrones",
            "gaia": r"Observability of systems with Gaia was predicted using an empirical selection function"
        }

        acknowledgement = r"This research made use of \texttt{cogsworth} and its dependencies"

        # construct citation string
        bibtex = []
        for section in sections:
            cite_tags = []
            for citation in self.__citations__:
                if citation in CITATIONS[section]:
                    cite_tags.extend(CITATIONS[section][citation]["tags"])
                    bibtex.append(CITATIONS[section][citation]["bibtex"])
            if len(cite_tags) > 0:
                cite_str = ",".join(cite_tags)
                acknowledgement += sections[section] + r" \citep{" + cite_str + "}. "
        bibtex_str = "\n\n".join(bibtex)

        # print the acknowledgement
        BOLD, RESET, GREEN = "\033[1m", "\033[0m", "\033[0;32m"
        print("\nYou can paste this acknowledgement into the relevant section of your manuscript:")
        print(f"{BOLD}{GREEN}{acknowledgement}{RESET}")

        # either print bibtex to terminal or save to file
        if filename != "":
            print(f"The associated bibtex can be found in {filename}")
            with open(filename, "w") as f:
                f.write(bibtex_str)
        else:
            print("\nAnd paste this bibtex into your .bib file:")
            print(f"{BOLD}{GREEN}{bibtex_str}{RESET}")
        print("Good luck with the paper writing ◝(ᵔᵕᵔ)◜")

    @property
    def bin_nums(self):
        if self._bin_nums is None:
            if self._bpp is not None:
                self._bin_nums = self.final_bpp["bin_num"].unique()
            else:
                raise ValueError("You need to evolve binaries to get a list of `bin_nums`!")
        return self._bin_nums

    @property
    def initial_galaxy(self):
        if self._initial_galaxy is None:
            self.sample_initial_binaries()
        return self._initial_galaxy

    @property
    def mass_singles(self):
        if self._mass_singles is None:
            self.sample_initial_binaries()
        return self._mass_singles

    @property
    def mass_binaries(self):
        if self._mass_binaries is None:
            self.sample_initial_binaries()
        return self._mass_binaries

    @property
    def n_singles_req(self):
        if self._n_singles_req is None:
            self.sample_initial_binaries()
        return self._n_singles_req

    @property
    def n_bin_req(self):
        if self._n_bin_req is None:
            self.sample_initial_binaries()
        return self._n_bin_req

    @property
    def bpp(self):
        if self._bpp is None:
            self.perform_stellar_evolution()
        return self._bpp

    @property
    def bcm(self):
        if self._bcm is None:
            self.perform_stellar_evolution()
        return self._bcm

    @property
    def initC(self):
        if self._initC is None:
            self.perform_stellar_evolution()
        return self._initC

    @property
    def kick_info(self):
        if self._kick_info is None:
            self.perform_stellar_evolution()
        return self._kick_info

    @property
    def orbits(self):
        if self._orbits is None:
            self.perform_galactic_evolution()
        return self._orbits

    @property
    def classes(self):
        if self._classes is None:
            self._classes = determine_final_classes(population=self)
        return self._classes

    @property
    def final_coords(self):
        if self._final_coords is None:
            self._final_coords = self.get_final_coords()
        return self._final_coords

    @property
    def final_bpp(self):
        if self._final_bpp is None:
            self._final_bpp = self.bpp.drop_duplicates(subset="bin_num", keep="last")
            self._final_bpp.insert(len(self._final_bpp.columns), "metallicity",
                                   self.initC["metallicity"].values)
        return self._final_bpp

    @property
    def disrupted(self):
        if self._disrupted is None:
            # check for disruptions in THREE different ways because COSMIC isn't always consistent (:
            self._disrupted = (self.final_bpp["bin_num"].isin(self.kick_info[self.kick_info["disrupted"] == 1.0]["bin_num"].unique())
                               & (self.final_bpp["sep"] < 0.0)
                               & self.final_bpp["bin_num"].isin(self.bpp[self.bpp["evol_type"] == 11.0]["bin_num"])).values
        return self._disrupted

    @property
    def escaped(self):
        if self._escaped is None:
            self._escaped = [np.repeat(False, len(self)), np.repeat(False, len(self))]

            # do it for all systems and then also for the secondaries of disrupted systems
            for ind, mask in enumerate([np.repeat(True, len(self)), self.disrupted]):
                # get the current velocity
                v_curr = np.sum(self.final_coords[ind][mask].velocity.d_xyz**2, axis=0)**(0.5)

                # get the escape velocity at the current position based on galactic potential
                pos = np.asarray([self.final_coords[ind][mask].galactocentric.x.to(u.kpc),
                                  self.final_coords[ind][mask].galactocentric.y.to(u.kpc),
                                  self.final_coords[ind][mask].galactocentric.z.to(u.kpc)]) * u.kpc

                # 0.5 * m * v_esc**2 = m * (-Phi)
                v_esc = np.sqrt(-2 * self.galactic_potential(pos))
                self._escaped[ind][mask] = v_curr >= v_esc
        return self._escaped

    @property
    def observables(self):
        if self._observables is None:
            self._observables = self.get_observables()
        return self._observables

    def create_population(self, with_timing=True):
        """Create an entirely evolved population of binaries.

        This will sample the initial binaries and initial galaxy and then perform both the :py:mod:`cosmic`
        and :py:mod:`gala` evolution.

        Parameters
        ----------
        with_timing : `bool`, optional
            Whether to print messages about the timing, by default True
        """
        if with_timing:
            start = time.time()
            print(f"Run for {self.n_binaries} binaries")

        self.sample_initial_binaries()
        if with_timing:
            print(f"Ended up with {self.n_binaries_match} binaries with m1 > {self.m1_cutoff} solar masses")
            print(f"[{time.time() - start:1.0e}s] Sample initial binaries")
            lap = time.time()

        self.pool = Pool(self.processes) if self.processes > 1 else None
        self.perform_stellar_evolution()
        if with_timing:
            print(f"[{time.time() - lap:1.1f}s] Evolve binaries (run COSMIC)")
            lap = time.time()

        self.perform_galactic_evolution(progress_bar=with_timing)
        if with_timing:
            print(f"[{time.time() - lap:1.1f}s] Get orbits (run gala)")

        if self.pool is not None:
            self.pool.close()
            self.pool.join()
            self.pool = None

        if with_timing:
            print(f"Overall: {time.time() - start:1.1f}s")

    def sample_initial_galaxy(self):
        """Sample the initial galactic times, positions and velocities"""
        # initialise the initial galaxy class with correct number of binaries
        self._initial_galaxy = self.galaxy_model(size=self.n_binaries_match)

        # add relevant citations
        self.__citations__.extend([c for c in self._initial_galaxy.__citations__ if c != "cogsworth"])

        # if velocities are already set then just immediately return
        if (hasattr(self._initial_galaxy, "_v_R")
            and hasattr(self._initial_galaxy, "_v_T")
            and hasattr(self._initial_galaxy, "_v_z")):
            return

        # work out the initial velocities of each binary
        vel_units = u.km / u.s

        # calculate the Galactic circular velocity at the initial positions
        v_circ = self.galactic_potential.circular_velocity(q=[self._initial_galaxy.positions.x,
                                                              self._initial_galaxy.positions.y,
                                                              self._initial_galaxy.positions.z]).to(vel_units)

        # add some velocity dispersion
        v_R, v_T, v_z = np.random.normal([np.zeros_like(v_circ), v_circ, np.zeros_like(v_circ)],
                                         self.v_dispersion.to(vel_units) / np.sqrt(3),
                                         size=(3, self.n_binaries_match))
        v_R, v_T, v_z = v_R * vel_units, v_T * vel_units, v_z * vel_units
        self._initial_galaxy._v_R = v_R
        self._initial_galaxy._v_T = v_T
        self._initial_galaxy._v_z = v_z

    def sample_initial_binaries(self, initC=None, overwrite_initC_settings=True, reset_sampled_kicks=True,
                                initial_galaxy=None):
        """Sample the initial binary parameters for the population.

        Alternatively, copy initial conditions from another population

        Parameters
        ----------
        initC : :class:`~pandas.DataFrame`, optional
            Initial conditions from a different Population, by default None (new sampling performed)
        overwrite_initC_settings : `bool`, optional
            Whether to overwrite initC settings in the case where the new population has a different set of
            `BSE_settings`, by default True
        reset_sampled_kicks : `bool`, optional
            Whether to reset any sampled kicks in the population to ensure new ones are drawn, by default True
        initial_galaxy : :class:`~cogsworth.galaxy.Galaxy`, optional
            The initial galaxy to use to avoid sampling a new one, by default None (new sampling performed)
        """
        self._bin_nums = None

        # if an initC table is provided then use that instead of sampling
        if initC is not None:
            self._initial_binaries = copy(initC)

            # if we are allowed to overwrite setting then replace columns
            if overwrite_initC_settings:
                for key in self.BSE_settings:
                    if key in self._initial_binaries:
                        self._initial_binaries[key] = self.BSE_settings[key]

            # reset sampled kicks if desired
            if reset_sampled_kicks:
                cols = ["natal_kick_1", "phi_1", "theta_1", "natal_kick_2", "phi_2", "theta_2"]
                for col in cols:
                    self._initial_binaries[col] = -100.0
        else:
            # overwrite the binary fraction is the user just wants single stars
            binfrac = self.BSE_settings["binfrac"] if self.BSE_settings["binfrac"] != 0.0 else 1.0
            self._initial_binaries, self._mass_singles, self._mass_binaries, self._n_singles_req,\
                self._n_bin_req = InitialBinaryTable.sampler('independent',
                                                            self.final_kstar1, self.final_kstar2,
                                                            binfrac_model=binfrac,
                                                            primary_model='kroupa01', ecc_model='sana12',
                                                            porb_model='sana12', qmin=-1,
                                                            SF_start=self.max_ev_time.to(u.Myr).value,
                                                            SF_duration=0.0, met=0.02, size=self.n_binaries)

            # check if the user just wants single stars instead of binaries
            if self.BSE_settings["binfrac"] == 0.0:
                mass_1, mass_tot = Sample().sample_primary(primary_model="kroupa01",
                                                        size=len(self._initial_binaries))
                self._initial_binaries["mass_1"] = mass_1
                self._initial_binaries["mass0_1"] = mass_1
                self._initial_binaries["kstar_1"] = np.where(mass_1 > 0.7, 1, 0)
                self._initial_binaries["kstar_2"] = np.zeros(len(self._initial_binaries))
                self._initial_binaries["mass_2"] = np.zeros(len(self._initial_binaries))
                self._initial_binaries["mass0_2"] = np.zeros(len(self._initial_binaries))
                self._initial_binaries["porb"] = np.zeros(len(self._initial_binaries))
                self._initial_binaries["sep"] = np.zeros(len(self._initial_binaries))
                self._initial_binaries["ecc"] = np.zeros(len(self._initial_binaries))

                self._mass_singles = mass_tot
                self._mass_binaries = 0.0
                self._n_singles_req = self.n_binaries
                self._n_bin_req = 0

        # apply the mass cutoff
        self._initial_binaries = self._initial_binaries[self._initial_binaries["mass_1"] >= self.m1_cutoff]

        # count how many binaries actually match the criteria (may be larger than `n_binaries` due to sampler)
        self.n_binaries_match = len(self._initial_binaries)

        # check that any binaries remain
        if self.n_binaries_match == 0:
            raise ValueError(("Your choice of `m1_cutoff` resulted in all samples being thrown out. Consider"
                              " a larger sample size or a less stringent mass cut"))

        if initial_galaxy is not None:
            self._initial_galaxy = copy(initial_galaxy)
        else:
            self.sample_initial_galaxy()

        # update the metallicity and birth times of the binaries to match the galaxy
        self._initial_binaries["metallicity"] = self._initial_galaxy.Z
        self._initial_binaries["tphysf"] = self._initial_galaxy.tau.to(u.Myr).value

        # ensure metallicities remain in a range valid for COSMIC - original value still in initial_galaxy.Z
        self._initial_binaries.loc[self._initial_binaries["metallicity"] < 1e-4, "metallicity"] = 1e-4
        self._initial_binaries.loc[self._initial_binaries["metallicity"] > 0.03, "metallicity"] = 0.03

    def perform_stellar_evolution(self):
        """Perform the (binary) stellar evolution of the sampled binaries"""
        # delete any cached variables
        self._final_bpp = None
        self._observables = None
        self._bin_nums = None
        self._disrupted = None
        self._escaped = None

        # if no initial binaries have been sampled then we need to create some
        if self._initial_binaries is None and self._initC is None:
            print("Warning: Initial binaries not yet sampled, performing sampling now.")
            self.sample_initial_binaries()

        # if initC exists then we can use that instead of initial binaries
        elif self._initial_binaries is None:
            self._initial_binaries = self._initC

        no_pool_existed = self.pool is None and self.processes > 1
        if no_pool_existed:
            self.pool = Pool(self.processes)

        # catch any warnings about overwrites
        with warnings.catch_warnings():
            warnings.filterwarnings("ignore", message=".*initial binary table is being overwritten.*")
            warnings.filterwarnings("ignore", message=".*to a different value than assumed in the mlwind.*")

            # perform the evolution!
            self._bpp, self._bcm, self._initC,\
                self._kick_info = Evolve.evolve(initialbinarytable=self._initial_binaries,
                                                BSEDict=self.BSE_settings, pool=self.pool)

        if no_pool_existed:
            self.pool.close()
            self.pool.join()
            self.pool = None

        # check if there are any NaNs in the final bpp table rows or the kick_info
        nans = np.isnan(self.final_bpp["sep"])
        kick_info_nans = np.isnan(self._kick_info["delta_vsysx_1"])

        # if we detect NaNs
        if nans.any() or kick_info_nans.any():      # pragma: no cover
            # make sure the user knows bad things have happened
            print("WARNING! PANIC! THE SKY THE FALLING!")
            print("------------------------------------")
            print("(NaNs detected)")

            # store the bad things for later
            nan_bin_nums = np.unique(np.concatenate((self.final_bpp[nans]["bin_num"].values,
                                                     self._kick_info[kick_info_nans]["bin_num"].values)))
            self._bpp[self._bpp["bin_num"].isin(nan_bin_nums)].to_hdf("nans.h5", key="bpp")
            self._initC[self._initC["bin_num"].isin(nan_bin_nums)].to_hdf("nans.h5", key="initC")
            self._kick_info[self._kick_info["bin_num"].isin(nan_bin_nums)].to_hdf("nans.h5", key="kick_info")

            # update the population to delete any bad binaries
            n_nan = len(nan_bin_nums)
            self.n_binaries_match -= n_nan
            self._bpp = self._bpp[~self._bpp["bin_num"].isin(nan_bin_nums)]
            self._bcm = self._bcm[~self._bcm["bin_num"].isin(nan_bin_nums)]
            self._kick_info = self._kick_info[~self._kick_info["bin_num"].isin(nan_bin_nums)]
            self._initC = self._initC[~self._initC["bin_num"].isin(nan_bin_nums)]

            not_nan = ~self.final_bpp["bin_num"].isin(nan_bin_nums)
            self._initial_galaxy._tau = self._initial_galaxy._tau[not_nan]
            self._initial_galaxy._Z = self._initial_galaxy._Z[not_nan]
            self._initial_galaxy._positions = self._initial_galaxy._positions[not_nan]
            self._initial_galaxy._v_R = self._initial_galaxy._v_R[not_nan]
            self._initial_galaxy._v_T = self._initial_galaxy._v_T[not_nan]
            self._initial_galaxy._v_z = self._initial_galaxy._v_z[not_nan]
            self._initial_galaxy._which_comp = self._initial_galaxy._which_comp[not_nan]
            self._initial_galaxy._size -= n_nan

            # reset final bpp
            self._final_bpp = None

            print(f"WARNING: {n_nan} bad binaries removed from tables - but normalisation may be off")
            print("I've added the offending binaries to the `nan.h5` file, do with them what you will")

    def perform_galactic_evolution(self, quiet=False, progress_bar=True):
        """Use :py:mod:`gala` to perform the orbital integration for each evolved binary

        Parameters
        ----------
        quiet : `bool`, optional
            Whether to silence any warnings about failing orbits, by default False
        """
        # delete any cached variables
        self._final_coords = None
        self._observables = None

        # turn the drawn coordinates into an astropy representation
        rep = self.initial_galaxy.positions.represent_as("cylindrical")

        # create differentials based on the velocities (dimensionless angles allows radians conversion)
        with u.set_enabled_equivalencies(u.dimensionless_angles()):
            dif = coords.CylindricalDifferential(self.initial_galaxy._v_R,
                                                 (self.initial_galaxy._v_T
                                                  / rep.rho).to(u.rad / u.Gyr),
                                                 self.initial_galaxy._v_z)

        # combine the representation and differentials into a Gala PhaseSpacePosition
        w0s = gd.PhaseSpacePosition(rep.with_differentials(dif))

        # identify the pertinent events in the evolution
        events = identify_events(full_bpp=self.bpp, full_kick_info=self.kick_info)

        # if we want to use multiprocessing
        if self.pool is not None or self.processes > 1:
            # track whether a pool already existed
            pool_existed = self.pool is not None

            # if not, create one
            if not pool_existed:
                self.pool = Pool(self.processes)

            # setup arguments and evolve the orbits from birth until present day
            args = [(w0s[i], self.max_ev_time - self.initial_galaxy.tau[i], self.max_ev_time,
                     copy(self.timestep_size), self.galactic_potential,
                     events[i], self.store_entire_orbits, quiet) for i in range(self.n_binaries_match)]

            if progress_bar:
                orbits = self.pool.starmap(integrate_orbit_with_events,
                                           tqdm(args, total=self.n_binaries_match))
            else:
                orbits = self.pool.starmap(integrate_orbit_with_events, args)

            # if a pool didn't exist before then close the one just created
            if not pool_existed:
                self.pool.close()
                self.pool.join()
                self.pool = None
        else:
            # otherwise just use a for loop to evolve the orbits from birth until present day
            orbits = []
            for i in range(self.n_binaries_match):
                orbits.append(integrate_orbit_with_events(w0=w0s[i], potential=self.galactic_potential,
                                                          t1=self.max_ev_time - self.initial_galaxy.tau[i],
                                                          t2=self.max_ev_time, dt=copy(self.timestep_size),
                                                          events=events[i], quiet=quiet,
                                                          store_all=self.store_entire_orbits))

        self._orbits = np.array(orbits, dtype="object")

    def get_final_coords(self):
        """Get the final coordinates of each binary (or each component in disrupted binaries)

        Returns
        -------
        final_coords : `tuple` of :class:`~astropy.coordinates.SkyCoord`
            A SkyCoord object of the final positions of each binary in the galactocentric frame.
            For bound binaries only the first SkyCoord is populated, for disrupted binaries each SkyCoord
            corresponds to the individual components. Any missing orbits (where orbit=None or there is no
            secondary component) will be set to `np.inf` for ease of masking.
        """
        # pool all of the orbits into a single numpy array
        final_kinematics = np.ones((len(self.orbits), 2, 6)) * np.inf
        for i, orbit in enumerate(self.orbits):
            # check if the orbit is missing
            if orbit is None:
                print("Warning: Detected `None` orbit, entering coordinates as `np.inf`")

            # check if it has been disrupted
            elif isinstance(orbit, list):
                final_kinematics[i, 0, :3] = orbit[0][-1].pos.xyz.to(u.kpc).value
                final_kinematics[i, 1, :3] = orbit[1][-1].pos.xyz.to(u.kpc).value
                final_kinematics[i, 0, 3:] = orbit[0][-1].vel.d_xyz.to(u.km / u.s)
                final_kinematics[i, 1, 3:] = orbit[1][-1].vel.d_xyz.to(u.km / u.s)

            # otherwise just save the system in the primary
            else:
                final_kinematics[i, 0, :3] = orbit[-1].pos.xyz.to(u.kpc).value
                final_kinematics[i, 0, 3:] = orbit[-1].vel.d_xyz.to(u.km / u.s)

        # turn the array into two SkyCoords
        final_coords = [coords.SkyCoord(x=final_kinematics[:, i, 0] * u.kpc,
                                        y=final_kinematics[:, i, 1] * u.kpc,
                                        z=final_kinematics[:, i, 2] * u.kpc,
                                        v_x=final_kinematics[:, i, 3] * u.km / u.s,
                                        v_y=final_kinematics[:, i, 4] * u.km / u.s,
                                        v_z=final_kinematics[:, i, 5] * u.km / u.s,
                                        frame="galactocentric") for i in [0, 1]]
        return final_coords[0], final_coords[1]

    def get_observables(self, filters=['J', 'H', 'K', 'G', 'BP', 'RP'], ignore_extinction=False):
        """Get observables associated with the binaries at present day.

        These include: extinction due to dust, absolute and apparent bolometric magnitudes for each star,
        apparent magnitudes in each filter and observed temperature and surface gravity for each binary.

        For bound binaries and stellar mergers, only the column `{filter}_app_1` is relevant. For
        disrupted binaries, `{filter}_app_1` is for the primary star and `{filter}_app_2` is for
        the secondary star.

        Parameters
        ----------
        filters : `list`, optional
            Which filters to compute observables for, by default ['J', 'H', 'K', 'G', 'BP', 'RP']
        ignore_extinction : `bool`
            Whether to ignore extinction
        """
        self.__citations__.extend(["MIST", "MESA", "bayestar2019"])
        return
        return get_photometry(self.final_bpp, self.final_coords, filters, ignore_extinction=ignore_extinction)

    def get_gaia_observed_bin_nums(self):
        """Get a list of ``bin_nums`` of systems that are bright enough to be observed by Gaia.

        This is calculated based on the Gaia selection function provided by :mod:`gaiaunlimited`. This
        function returns a **random sample** of systems where systems are included in the observed subset
        with a probability given by Gaia's completeness at their location.

        E.g. if Gaia's completeness is 0 for a source of a given magnitude and location then it will never be
        included. Similarly, if the completeness is 1 then it will always be included. However, if the
        completeness is 0.5 then it will only be included in the list of ``bin_nums`` half of the time.

        Returns
        -------
        primary_observed : :class:`~numpy.ndarray`
            A list of binary numbers (that can be used in tables like :attr:`final_bpp`) for which the
            bound binary/disrupted primary would be observed
        secondary_observed : :class:`~numpy.ndarray`
            A list of binary numbers (that can be used in tables like :attr:`final_bpp`) for which the
            disrupted secondary would be observed
        """
<<<<<<< HEAD
        self.__citations__.append("gaia-selection-function")
        return
=======
        assert check_dependencies("gaiaunlimited")
        from gaiaunlimited.selectionfunctions import DR3SelectionFunctionTCG
        from gaiaunlimited.utils import get_healpix_centers
>>>>>>> f0399cc1

        # get coordinates of the centres of the healpix pixels in a nside=2**7
        coords_of_centers = get_healpix_centers(7)

        # get the Gaia selection function for this healpix order
        dr3sf = DR3SelectionFunctionTCG()

        # work out the index of each pixel for every binary
        pix_inds = self.get_healpix_inds(nside=128)

        # loop over first (all bound binaries & primaries from disrupted binaries)
        # and then (secondaries from disrupted binaries)
        observed = []
        all_bin_nums = self.final_bpp["bin_num"].values
        for pix, g_mags, bin_nums in zip(pix_inds, [self.observables["G_app_1"].values,
                                                    self.observables["G_app_2"][self.disrupted].values],
                                         [all_bin_nums, all_bin_nums[self.disrupted]]):
            # get the coordinates of the corresponding pixels
            comp_coords = coords_of_centers[pix]

            # ensure any NaNs in the magnitudes are just set to super faint
            g_mags = np.nan_to_num(g_mags, nan=1000)
            g_mags = g_mags.value if hasattr(g_mags, 'unit') else g_mags

            # by default, assume Gaia has 0 completeness for each source
            completeness = np.zeros(len(g_mags))

            # only bother getting completeness for things brighter than G=22 (everything fainter is 0)
            bright_enough = g_mags < 22.0
            observed_bin_nums = np.array([])
            if bright_enough.any():
                completeness[bright_enough] = dr3sf.query(comp_coords[bright_enough], g_mags[bright_enough])

                # draw a random sample from the systems based on Gaia's completeness at each coordinate
                observed_bin_nums = bin_nums[np.random.uniform(size=len(completeness)) < completeness]

            observed.append(observed_bin_nums)

        primary_observed, secondary_observed = observed
        return primary_observed, secondary_observed

    def get_healpix_inds(self, nside=128):
        """Get the indices of the healpix pixels that each binary is in

        Parameters
        ----------
        nside : `int`, optional
            Healpix nside parameter, by default 128

        Returns
        -------
        pix : :class:`~numpy.ndarray`
            The indices for the bound binaries/primaries of disrupted binaries
            (corresponds to ``self.final_coords[0]``)
        disrupted_pix : :class:`~numpy.ndarray`
            The indices for the secondaries of disrupted binaries
            (corresponds to ``self.final_coords[1][self.disrupted]``)
        """
        assert check_dependencies("healpy")
        import healpy as hp

        # get the coordinates in right format
        colatitudes = [np.pi/2 - self.final_coords[i].icrs.dec.to(u.rad).value for i in [0, 1]]
        longitudes = [self.final_coords[i].icrs.ra.to(u.rad).value for i in [0, 1]]

        # find the pixels for each bound binary/primary and for each disrupted secondary
        pix = hp.ang2pix(nside, nest=True, theta=colatitudes[0], phi=longitudes[0])
        disrupted_pix = hp.ang2pix(nside, nest=True,
                                   theta=colatitudes[1][self.disrupted], phi=longitudes[1][self.disrupted])
        return pix, disrupted_pix

    def plot_map(self, nside=128, coord="C",
                 cmap="magma", norm="log", unit=None, show=True, **mollview_kwargs):
        r"""Plot a healpix map of the final positions of all binaries in population

        Parameters
        ----------
        nside : `int`, optional
            Healpix nside parameter, by default 128
        coord : `str`, optional
            Which coordinates to plot. One of ["C[elestial]", "G[alactic", "E[quatorial]"], by default "C"
        cmap : `str`, optional
            A `matplotlib colormap <https://matplotlib.org/stable/gallery/color/colormap_reference.html>`_
            to use for the plot, by default "magma"
        norm : `str`, optional
            How to normalise the total number of binaries (anything linear or log), by default "log"
        unit : `str`, optional
            A label to use for the unit of the colour bar, by default ":math:`\log_{10}(N_{\rm binaries})`"
            if ``norm==log`` and ":math:`N_{\rm binaries}`" if ``norm==linear``
        show : `bool`, optional
            Whether to immediately show the plot, by default True
        **mollview_kwargs
            Any additional arguments that you want to pass to healpy's
            `mollview <https://healpy.readthedocs.io/en/latest/generated/healpy.visufunc.mollview.html>`_
        """
        assert check_dependencies(["healpy", "matplotlib"])
        import healpy as hp
        import matplotlib.pyplot as plt

        pix, disrupted_pix = self.get_healpix_inds(nside=nside)

        # initialise an empty map
        m = np.zeros(hp.nside2npix(nside))

        # count the unique pixel values and how many sources are in each
        inds, counts = np.unique(np.concatenate([pix, disrupted_pix]), return_counts=True)

        # apply a log if desired
        if norm == "log":
            counts = np.log10(counts)

        # fill in the map
        m[inds] = counts

        # if the user wants a different coordinate then use the list format to convert
        if coord.lower() not in ["c", "celestial"]:
            coord = ["C", coord]
        # otherwise just pass plain old celestial
        else:
            coord = "C"

        # if a unit isn't provided then we can write one down automatically
        if unit is None:
            unit = r"$\log(N_{\rm binaries})$" if norm == "log" else r"$N_{\rm binaries}$"

        # create a mollview plot
        hp.mollview(m, nest=True, cmap=cmap, coord=coord, unit=unit, **mollview_kwargs)

        # show it if the user wants
        if show:
            plt.show()

    def save(self, file_name, overwrite=False):
        """Save a Population to disk

        This will produce 4 files:
            - An HDF5 file containing most of the data
            - A .npy file containing the orbits
            - A .txt file detailing the Galactic potential used
            - A .txt file detailing the initial galaxy model used

        Parameters
        ----------
        file_name : `str`
            A file name to use. Either no file extension or ".h5".
        overwrite : `bool`, optional
            Whether to overwrite any existing files, by default False

        Raises
        ------
        FileExistsError
            If `overwrite=False` and files already exist
        """
        if file_name[-3:] != ".h5":
            file_name += ".h5"
        if os.path.isfile(file_name):
            if overwrite:
                os.remove(file_name)
            else:
                raise FileExistsError((f"{file_name} already exists. Set `overwrite=True` to overwrite "
                                       "the file."))
        self.bpp.to_hdf(file_name, key="bpp")
        self.bcm.to_hdf(file_name, key="bcm")
        self.initC.to_hdf(file_name, key="initC")
        self.kick_info.to_hdf(file_name, key="kick_info")

        self.galactic_potential.save(file_name.replace('.h5', '-potential.txt'))
        self.initial_galaxy.save(file_name, key="initial_galaxy")
        np.save(file_name.replace(".h5", "-orbits.npy"), np.array(self.orbits, dtype="object"))

        with h5.File(file_name, "a") as file:
            numeric_params = np.array([self.n_binaries, self.n_binaries_match, self.processes, self.m1_cutoff,
                                       self.v_dispersion.to(u.km / u.s).value,
                                       self.max_ev_time.to(u.Gyr).value, self.timestep_size.to(u.Myr).value,
                                       self.mass_singles, self.mass_binaries, self.n_singles_req,
                                       self.n_bin_req])
            num_par = file.create_dataset("numeric_params", data=numeric_params)
            num_par.attrs["store_entire_orbits"] = self.store_entire_orbits

            k_stars = np.array([self.final_kstar1, self.final_kstar2])
            file.create_dataset("k_stars", data=k_stars)

            # save BSE settings
            d = file.create_dataset("BSE_settings", data=[])
            for key in self.BSE_settings:
                d.attrs[key] = self.BSE_settings[key]


def load(file_name):
    """Load a Population from a series of files

    Parameters
    ----------
    file_name : `str`
        Base name of the files to use. Should either have no file extension or ".h5"

    Returns
    -------
    pop : `Population`
        The loaded Population
    """
    if file_name[-3:] != ".h5":
        file_name += ".h5"

    BSE_settings = {}
    with h5.File(file_name, "r") as file:
        numeric_params = file["numeric_params"][...]
        k_stars = file["k_stars"][...]

        store_entire_orbits = file["numeric_params"].attrs["store_entire_orbits"]

        # load in BSE settings
        for key in file["BSE_settings"].attrs:
            BSE_settings[key] = file["BSE_settings"].attrs[key]

    initial_galaxy = galaxy.load(file_name, key="initial_galaxy")
    galactic_potential = gp.potential.load(file_name.replace('.h5', '-potential.txt'))

    p = Population(n_binaries=int(numeric_params[0]), processes=int(numeric_params[2]),
                   m1_cutoff=numeric_params[3], final_kstar1=k_stars[0], final_kstar2=k_stars[1],
                   galaxy_model=initial_galaxy.__class__, galactic_potential=galactic_potential,
                   v_dispersion=numeric_params[4] * u.km / u.s, max_ev_time=numeric_params[5] * u.Gyr,
                   timestep_size=numeric_params[6] * u.Myr, BSE_settings=BSE_settings,
                   store_entire_orbits=store_entire_orbits)

    p.n_binaries_match = int(numeric_params[1])
    p._mass_singles = numeric_params[7]
    p._mass_binaries = numeric_params[8]
    p._n_singles_req = numeric_params[9]
    p._n_bin_req = numeric_params[10]

    p._initial_galaxy = initial_galaxy

    p._bpp = pd.read_hdf(file_name, key="bpp")
    p._bcm = pd.read_hdf(file_name, key="bcm")
    p._initC = pd.read_hdf(file_name, key="initC")
    p._kick_info = pd.read_hdf(file_name, key="kick_info")

    p._orbits = np.load(file_name.replace(".h5", "-orbits.npy"), allow_pickle=True)

    return p


class EvolvedPopulation(Population):
    def __init__(self, n_binaries, mass_singles=None, mass_binaries=None, n_singles_req=None, n_bin_req=None,
                 bpp=None, bcm=None, initC=None, kick_info=None, **pop_kwargs):
        super().__init__(n_binaries=n_binaries, **pop_kwargs)

        self._mass_singles = mass_singles
        self._mass_binaries = mass_binaries
        self._n_singles_req = n_singles_req
        self._n_bin_req = n_bin_req
        self._bpp = bpp
        self._bcm = bcm
        self._initC = initC
        self._kick_info = kick_info

    def sample_initial_binaries(self):
        raise NotImplementedError("`EvolvedPopulation` cannot sample new binaries, use `Population` instead")

    def perform_stellar_evolution(self):
        raise NotImplementedError("`EvolvedPopulation` cannot do stellar evolution, use `Population` instead")

    def create_population(self, with_timing=True):
        """Create an entirely evolved population of binaries with sampling or stellar evolution

        This will sample the initial galaxy and then perform the :py:mod:`gala` evolution.

        Parameters
        ----------
        with_timing : `bool`, optional
            Whether to print messages about the timing, by default True
        """
        if with_timing:
            start = time.time()
            print(f"Run for {self.n_binaries} binaries")

        self.sample_initial_galaxy()
        if with_timing:
            print(f"[{time.time() - start:1.0e}s] Sample initial galaxy")
            lap = time.time()

        self.pool = Pool(self.processes) if self.processes > 1 else None
        self.perform_galactic_evolution(progress_bar=with_timing)
        if with_timing:
            print(f"[{time.time() - lap:1.1f}s] Get orbits (run gala)")

        if self.pool is not None:
            self.pool.close()
            self.pool.join()
            self.pool = None

        if with_timing:
            print(f"Overall: {time.time() - start:1.1f}s")<|MERGE_RESOLUTION|>--- conflicted
+++ resolved
@@ -800,15 +800,11 @@
             A list of binary numbers (that can be used in tables like :attr:`final_bpp`) for which the
             disrupted secondary would be observed
         """
-<<<<<<< HEAD
-        self.__citations__.append("gaia-selection-function")
-        return
-=======
         assert check_dependencies("gaiaunlimited")
         from gaiaunlimited.selectionfunctions import DR3SelectionFunctionTCG
         from gaiaunlimited.utils import get_healpix_centers
->>>>>>> f0399cc1
-
+
+        self.__citations__.append("gaia-selection-function")
         # get coordinates of the centres of the healpix pixels in a nside=2**7
         coords_of_centers = get_healpix_centers(7)
 
