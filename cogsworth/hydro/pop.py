import numpy as np
import astropy.units as u
import pandas as pd

from cosmic.sample.initialbinarytable import InitialBinaryTable

from ..pop import Population
from ..sfh import StarFormationHistory

from .utils import dispersion_from_virial_parameter
import warnings


__all__ = ["HydroPopulation"]


class HydroPopulation(Population):
    def __init__(self, star_particles, cluster_radius=3 * u.pc, cluster_mass=1e4 * u.Msun,
                 virial_parameter=1.0, subset=None, sampling_params={}, snapshot_type=None, **kwargs):
        """A population of stars sampled from a hydrodynamical zoom-in snapshot

        Each star particle in the snapshot is converted to a (binary) stellar population, sampled with COSMIC,
        with initial positions and kinematics determined based on the virial parameter and particle size.

        Parameters
        ----------
        star_particles : :class:`~pandas.DataFrame`
            A table of star particles from a snapshot that contains the mass, metallicity, formation time,
            position and velocity of each particle, as returned by
            :func:`~cogsworth.hydro.rewind.rewind_to_formation`
        cluster_radius : :class:`~astropy.units.Quantity`, optional
            Size of gaussian for cluster for each star particle, by default 3 * u.pc
        cluster_mass : :class:`~astropy.units.Quantity`, optional
            Mass of cluster for each star particle for calculating velocity dispersion,
            by default 1e4 * u.Msun
        virial_parameter : `float`, optional
            Virial parameter for each cluster, for setting velocity dispersions, by default 1.0
        subset : `int` or `list` of `int`, optional
            If set, only use a subset of the star particles, by default use all of them. If an integer is
            passed, a random subset of that size is used, if a list of integers is passed, only those IDs are
            used.
        sampling_params : `dict`, optional
            As in :class:`~cogsworth.pop.Population` BUT changing the defaults to
            {"sampling_target": "total_mass", "trim_extra_samples": True} (i.e. to sample to the total mass of
            the star particle)
        snapshot_type : `str`, optional
            What sort of snapshot this to infer what citations to use, by default None (i.e. don't infer).
            Currently supported: "FIRE"
        **kwargs : various
            Parameters to pass to :class:`~cogsworth.pop.Population`
        """
        self.star_particles = star_particles
        self.cluster_radius = cluster_radius
        self.cluster_mass = cluster_mass
        self.virial_parameter = virial_parameter
        self._subset_inds = self.star_particles.index.values
        if subset is not None and isinstance(subset, int):
            self._subset_inds = np.random.choice(self._subset_inds, size=subset, replace=False)
        elif subset is not None:
            self._subset_inds = subset
        if "n_binaries" not in kwargs:
            kwargs["n_binaries"] = None

        base_sampling_params = {"sampling_target": "total_mass", "trim_extra_samples": True}
        base_sampling_params.update(sampling_params)
        super().__init__(sampling_params=base_sampling_params, **kwargs)

        if snapshot_type is not None:
            if snapshot_type.lower() == "fire":
                self.__citations__.append("FIRE")

    def __getitem__(self, ind):
        if self._initC is not None and "particle_id" not in self._initC.columns:
            self._initC["particle_id"] = self._initial_binaries["particle_id"]

        # convert any Pandas Series to numpy arrays
        ind = ind.values if isinstance(ind, pd.Series) else ind

        # ensure indexing with the right type
        ALLOWED_TYPES = (int, slice, list, np.ndarray, tuple)
        if not isinstance(ind, ALLOWED_TYPES):
            raise ValueError((f"Can only index using one of {[at.__name__ for at in ALLOWED_TYPES]}, "
                              f"you supplied a '{type(ind).__name__}'"))

        # check validity of indices for array-like types
        if isinstance(ind, (list, tuple, np.ndarray)):
            # check every element is a boolean (if so, convert to bin_nums after asserting length sensible)
            if all(isinstance(x, (bool, np.bool_)) for x in ind):
                assert len(ind) == len(self.bin_nums), "Boolean mask must be same length as the population"
                ind = self.bin_nums[ind]
            # otherwise ensure all elements are integers
            else:
                assert all(isinstance(x, (int, np.integer)) for x in ind), \
                    "Can only index using integers or a boolean mask"
                if len(np.unique(ind)) < len(ind):
                    warnings.warn(("You have supplied duplicate indices, this will invalidate the "
                                   "normalisation of the Population (e.g. mass_binaries will be wrong)"))

        # set up the bin_nums we are selecting
        bin_nums = ind

        # turn ints into arrays and convert slices to exact bin_nums
        if isinstance(ind, int):
            bin_nums = [ind]
        elif isinstance(ind, slice):
            bin_nums = self.bin_nums[ind]
        bin_nums = np.asarray(bin_nums)

        # check that the bin_nums are all valid
        check_nums = np.isin(bin_nums, self.bin_nums)
        if not check_nums.all():
            raise ValueError(("The index that you supplied includes a `bin_num` that does not exist. "
                              f"The first bin_num I couldn't find was {bin_nums[~check_nums][0]}"))

        # start a new population with the same parameters
        new_pop = self.__class__(star_particles=self.star_particles, processes=self.processes,
                                 m1_cutoff=self.m1_cutoff, final_kstar1=self.final_kstar1,
                                 final_kstar2=self.final_kstar2, sfh_model=self.sfh_model,
                                 sfh_params=self.sfh_params, galactic_potential=self.galactic_potential,
                                 v_dispersion=self.v_dispersion, max_ev_time=self.max_ev_time,
                                 timestep_size=self.timestep_size, BSE_settings=self.BSE_settings,
                                 sampling_params=self.sampling_params,
                                 store_entire_orbits=self.store_entire_orbits,
                                 virial_parameter=self.virial_parameter, cluster_radius=self.cluster_radius)

        new_pop.n_binaries = len(bin_nums)
        new_pop.n_binaries_match = len(bin_nums)

        # proxy for checking whether sampling has been done
        if self._mass_binaries is not None:
            new_pop._mass_binaries = self._mass_binaries
            new_pop._mass_singles = self._mass_singles
            new_pop._n_singles_req = self._n_singles_req
            new_pop._n_bin_req = self._n_bin_req

        bin_num_to_ind = {num: i for i, num in enumerate(self.bin_nums)}
        sort_idx = np.argsort(list(bin_num_to_ind.keys()))
        idx = np.searchsorted(list(bin_num_to_ind.keys()), bin_nums, sorter=sort_idx)
        inds = np.asarray(list(bin_num_to_ind.values()))[sort_idx][idx]

        disrupted_bin_num_to_ind = {num: i for i, num in enumerate(self.bin_nums[self.disrupted])}
        sort_idx = np.argsort(list(disrupted_bin_num_to_ind.keys()))
        idx = np.searchsorted(list(disrupted_bin_num_to_ind.keys()),
                              bin_nums[np.isin(bin_nums, self.bin_nums[self.disrupted])],
                              sorter=sort_idx)
        inds_with_disruptions = np.asarray(list(disrupted_bin_num_to_ind.values()))[sort_idx][idx] + len(self)
        all_inds = np.concatenate((inds, inds_with_disruptions)).astype(int)

        if self._initial_galaxy is not None:
            new_pop._initial_galaxy = self._initial_galaxy[inds]

        # checking whether stellar evolution has been done
        if self._bpp is not None:
            # copy over subsets of data when they aren't None
            new_pop._bpp = self._bpp.loc[bin_nums]
            if self._bcm is not None:
                new_pop._bcm = self._bcm.loc[bin_nums]
            if self._initC is not None:
                new_pop._initC = self._initC.loc[bin_nums]
            if self._kick_info is not None:
                new_pop._kick_info = self._kick_info.loc[bin_nums]
            if self._final_bpp is not None:
                new_pop._final_bpp = self._final_bpp.loc[bin_nums]
            if self._disrupted is not None:
                new_pop._disrupted = self._disrupted[inds]
            if self._classes is not None:
                new_pop._classes = self._classes.iloc[inds]
            if self._observables is not None:
                new_pop._observables = self._observables.iloc[inds]

            # same thing but for arrays with appended disrupted secondaries
            if self._orbits is not None:
                new_pop._orbits = self.orbits[all_inds]
            if self._final_pos is not None:
                new_pop._final_pos = self._final_pos[all_inds]
            if self._final_vel is not None:
                new_pop._final_vel = self._final_vel[all_inds]
        return new_pop

    def get_citations(self, filename=None):
        super().get_citations(filename)
        print("\nNOTE: This population was sampled from a hydrodynamical zoom-in snapshot...but I don't know "
              "which one so I can't automate this citation, please cite the relevant paper(s) (e.g. for FIRE "
              "snapshots see here: http://flathub.flatironinstitute.org/fire)")

    def sample_initial_binaries(self):
        """Sample initial binaries from the star particles in the snapshot"""
        initial_binaries_list = [None for _ in range(len(self.star_particles))]
        self._mass_singles, self._mass_binaries, self._n_singles_req, self._n_bin_req = 0.0, 0.0, 0, 0

        for ibl_ind, i in enumerate(self._subset_inds):
            particle = self.star_particles.loc[i]
            samples = InitialBinaryTable.sampler('independent', self.final_kstar1, self.final_kstar2,
                                                 binfrac_model=self.BSE_settings["binfrac"],
                                                 SF_start=(self.max_ev_time - particle["t_form"] * u.Gyr).to(u.Myr).value,
                                                 SF_duration=0.0, met=particle["Z"],
                                                 total_mass=particle["mass"],
                                                 size=particle["mass"] * 0.8,
                                                 **self.sampling_params)

            # apply the mass cutoff and record particle ID
            samples[0].reset_index(inplace=True)
            samples[0].drop(samples[0][samples[0]["mass_1"] < self.m1_cutoff].index, inplace=True)
            samples[0]["particle_id"] = np.repeat(i, len(samples[0]))

            # save samples
            initial_binaries_list[ibl_ind] = samples[0]
            self._mass_singles += samples[1]
            self._mass_binaries += samples[2]
            self._n_singles_req += samples[3]
            self._n_bin_req += samples[4]

        self._initial_binaries = pd.concat(initial_binaries_list, ignore_index=True)

        # just in case, probably unnecessary
        self._initial_binaries = self._initial_binaries[self._initial_binaries["mass_1"] >= self.m1_cutoff]

        # these are the same for this class
        self.n_binaries = len(self._initial_binaries)
        self.n_binaries_match = len(self._initial_binaries)

        # ensure metallicities remain in a range valid for COSMIC
        self._initial_binaries.loc[self._initial_binaries["metallicity"] < 1e-4, "metallicity"] = 1e-4
        self._initial_binaries.loc[self._initial_binaries["metallicity"] > 0.03, "metallicity"] = 0.03

        self.sample_initial_galaxy()

    def sample_initial_galaxy(self):
        inds = np.searchsorted(self._subset_inds, self._initial_binaries["particle_id"].values)
        particles = self.star_particles.loc[self._subset_inds[inds]]
        x, y, z = particles["x"].values * u.kpc, particles["y"].values * u.kpc, particles["z"].values * u.kpc
        v_x = particles["v_x"].values * u.km / u.s
        v_y = particles["v_y"].values * u.km / u.s
        v_z = particles["v_z"].values * u.km / u.s

        pos = np.random.normal([x.to(u.kpc).value, y.to(u.kpc).value, z.to(u.kpc).value],
                               self.cluster_radius.to(u.kpc).value / np.sqrt(3),
                               size=(3, self.n_binaries_match)) * u.kpc

<<<<<<< HEAD
=======
        self._initial_galaxy = StarFormationHistory(self.n_binaries_match, immediately_sample=False)
        self._initial_galaxy._x = pos[0]
        self._initial_galaxy._y = pos[1]
        self._initial_galaxy._z = pos[2]
        self._initial_galaxy._tau = self._initial_binaries["tphysf"].values * u.Myr
        self._initial_galaxy._Z = self._initial_binaries["metallicity"].values
        self._initial_galaxy._which_comp = np.repeat("FIRE", len(self.initial_galaxy._tau))

>>>>>>> b58e7660
        v_R = (x * v_x + y * v_y) / (x**2 + y**2)**0.5
        v_T = (x * v_y - y * v_x) / (x**2 + y**2)**0.5

        vel_units = u.km / u.s
        dispersion = dispersion_from_virial_parameter(self.virial_parameter,
                                                      self.cluster_radius, self.cluster_mass)
        v_R, v_T, v_z = np.random.normal([v_R.to(vel_units).value,
                                          v_T.to(vel_units).value,
                                          v_z.to(vel_units).value],
                                         dispersion.to(vel_units).value / np.sqrt(3),
                                         size=(3, self.n_binaries_match)) * vel_units

        # TODO: implement ejection of binaries due to dynamical encounters
        # if self.des_settings["on"]:
        #     upper = np.inf
        #     for mass, frac in self.des_settings["ejection_fracs"]:
        #         mask = (self._initial_binaries["mass_1"] >= mass) & (self._initial_binaries["mass_1"] < upper)
        #         ejected = np.random.rand(mask.sum()) < frac

        #         # TODO: eject those binaries

        #         upper = mass

        self._initial_galaxy = Galaxy(self.n_binaries_match, immediately_sample=False)
        self._initial_galaxy._tau = self._initial_binaries["tphysf"].values * u.Myr
        self._initial_galaxy._Z = self._initial_binaries["metallicity"].values
        self._initial_galaxy._which_comp = np.repeat("FIRE", len(self.initial_galaxy._tau))

        self._initial_galaxy._x = pos[0]
        self._initial_galaxy._y = pos[1]
        self._initial_galaxy._z = pos[2]
        self._initial_galaxy._v_R = v_R
        self._initial_galaxy._v_T = v_T
        self._initial_galaxy._v_z = v_z<|MERGE_RESOLUTION|>--- conflicted
+++ resolved
@@ -237,17 +237,6 @@
                                self.cluster_radius.to(u.kpc).value / np.sqrt(3),
                                size=(3, self.n_binaries_match)) * u.kpc
 
-<<<<<<< HEAD
-=======
-        self._initial_galaxy = StarFormationHistory(self.n_binaries_match, immediately_sample=False)
-        self._initial_galaxy._x = pos[0]
-        self._initial_galaxy._y = pos[1]
-        self._initial_galaxy._z = pos[2]
-        self._initial_galaxy._tau = self._initial_binaries["tphysf"].values * u.Myr
-        self._initial_galaxy._Z = self._initial_binaries["metallicity"].values
-        self._initial_galaxy._which_comp = np.repeat("FIRE", len(self.initial_galaxy._tau))
-
->>>>>>> b58e7660
         v_R = (x * v_x + y * v_y) / (x**2 + y**2)**0.5
         v_T = (x * v_y - y * v_x) / (x**2 + y**2)**0.5
 
@@ -260,18 +249,7 @@
                                          dispersion.to(vel_units).value / np.sqrt(3),
                                          size=(3, self.n_binaries_match)) * vel_units
 
-        # TODO: implement ejection of binaries due to dynamical encounters
-        # if self.des_settings["on"]:
-        #     upper = np.inf
-        #     for mass, frac in self.des_settings["ejection_fracs"]:
-        #         mask = (self._initial_binaries["mass_1"] >= mass) & (self._initial_binaries["mass_1"] < upper)
-        #         ejected = np.random.rand(mask.sum()) < frac
-
-        #         # TODO: eject those binaries
-
-        #         upper = mass
-
-        self._initial_galaxy = Galaxy(self.n_binaries_match, immediately_sample=False)
+        self._initial_galaxy = StarFormationHistory(self.n_binaries_match, immediately_sample=False)
         self._initial_galaxy._tau = self._initial_binaries["tphysf"].values * u.Myr
         self._initial_galaxy._Z = self._initial_binaries["metallicity"].values
         self._initial_galaxy._which_comp = np.repeat("FIRE", len(self.initial_galaxy._tau))
