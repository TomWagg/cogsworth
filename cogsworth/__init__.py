<<<<<<< HEAD
from . import galaxy, kicks, pop, events, classify, observables, utils
from ._version import __version__
=======
from . import galaxy, kicks, pop, events, classify, observables
from ._version import __version__
from .citations import CITATIONS

__bibtex__ = __citation__ = CITATIONS["general"]["cogsworth"]["bibtex"]
__uri__ = "https://cogsworth.readthedocs.io/"
__author__ = "Tom Wagg"
__email__ = "tomjwagg@gmail.com"
>>>>>>> c5e0cda5
<|MERGE_RESOLUTION|>--- conflicted
+++ resolved
@@ -1,13 +1,8 @@
-<<<<<<< HEAD
-from . import galaxy, kicks, pop, events, classify, observables, utils
-from ._version import __version__
-=======
-from . import galaxy, kicks, pop, events, classify, observables
+from . import galaxy, kicks, pop, events, classify, observable, utils
 from ._version import __version__
 from .citations import CITATIONS
 
 __bibtex__ = __citation__ = CITATIONS["general"]["cogsworth"]["bibtex"]
 __uri__ = "https://cogsworth.readthedocs.io/"
 __author__ = "Tom Wagg"
-__email__ = "tomjwagg@gmail.com"
->>>>>>> c5e0cda5
+__email__ = "tomjwagg@gmail.com"