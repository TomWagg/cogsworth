import galax.dynamics as gd
import quaxed.numpy as jnp
import jax
import unxt as u

__all__ = ["integrate_pop_with_events"]

@jax.jit
def _integrate_star_with_events(field, x0, v0, t0, events, tf):

    ev_t_no_units = u.ustrip(field.units, events["time"])
    ev_dv_no_units = u.ustrip(field.units, events["delta_v"])

    x, v = x0.ustrip(field.units), v0.ustrip(field.units)

    sol = gd.integrate_field(field, (x, v), jnp.stack((t0, events["time"][0])), max_steps=100000)

    x, v = sol.ys[0][-1], sol.ys[1][-1]
    v = v + ev_dv_no_units[0]
    sol = gd.integrate_field(
        field, (x, v), jnp.stack((sol.ts[-1], ev_t_no_units[1])), max_steps=100000
    )

    x, v = sol.ys[0][-1], sol.ys[1][-1]
    v = v + ev_dv_no_units[1]
    sol = gd.integrate_field(
        field, (x, v), jnp.stack((sol.ts[-1], tf.uconvert(field.units).value)), max_steps=100000
    )
    return (sol.ys[0][-1], sol.ys[1][-1])


_integrate_binary_with_events = jax.vmap(
    _integrate_star_with_events, in_axes=(None, 0, 0, 0, 0, None)
)

<<<<<<< HEAD
integrate_pop_with_events = jax.vmap(
    _integrate_binary_with_events, in_axes=(None, 0, 0, 0, 0, None)
)
=======

def integrate_orbit_with_events(w0, t1, t2, dt, potential=gp.MilkyWayPotential(), events=None,
                                store_all=True, quiet=False):
    """Integrate :class:`~gala.dynamics.PhaseSpacePosition` in a 
    :class:`Potential <gala.potential.potential.PotentialBase>` with events that occur at certain times

    Parameters
    ----------
    w0 : :class:`~gala.dynamics.PhaseSpacePosition`
        Initial phase space position
    t1 : :class:`~astropy.units.Quantity` [time]
        Integration start time
    t2 : :class:`~astropy.units.Quantity` [time]
        Integration end time
    dt : :class:`~astropy.units.Quantity` [time]
        Integration initial timestep size (integrator may adapt timesteps)
    potential : :class:`Potential <gala.potential.potential.PotentialBase>`, optional
        Potential in which you which to integrate the orbits, by default the
        :class:`~gala.potential.potential.MilkyWayPotential`
    events : `varies`
        Events that occur during the orbit evolution (such as supernova resulting in kicks). If no events
        occur then set `events=None` (this will result in a simple call to `potential.integrate_orbit`). If
        this is a disrupted binary then supply a list of 2 lists of events. Each event list should contain
        the following parameters: `time`, `m_1`, `m_2`, `a`, `ecc`, `delta_v_sys_xyz` (and will be passed to
        `get_kick_differential`).
    store_all : `bool`, optional
        Whether to store the entire orbit, by default True. If not then only the final
        PhaseSpacePosition will be stored - this cuts down on memory usage.
    quiet : `bool`, optional
        Whether to silence warning messages about failing orbits

    Returns
    -------
    full_orbit : :class:`~gala.dynamics.Orbit`
        Integrated orbit. If a disrupted binary with two event lists was supplied then two orbit classes will
        be returned. If the orbit integration failed for any reason then None is returned.
    """
    # ensure timestep isn't larger than integration time
    dt = min(dt, t2 - t1)

    # if there are no events then just integrate the whole thing
    if events is None:
        try:
            full_orbit = potential.integrate_orbit(w0, t1=t1, t2=t2, dt=dt, Integrator=gi.DOPRI853Integrator)
        except RuntimeError:            # pragma: no cover
            return None
        # jettison everything but the final timestep if user says so
        if not store_all:
            full_orbit = full_orbit[-1:]
        return full_orbit

    # allow two retries with smaller timesteps
    MAX_DT_RESIZE = 2
    for n in range(MAX_DT_RESIZE):
        try:
            success = False

            # work out what the timesteps would be without kicks
            timesteps = gi.parse_time_specification(units=[u.s], t1=t1, t2=t2, dt=dt) * u.s

            # start the cursor at the first timestep
            time_cursor = timesteps[0]
            current_w0 = w0

            # keep track of the orbit data throughout
            orbit_data = []

            # loop over the events
            for event in events:
                # find the timesteps that occur before the kick
                timestep_mask = (timesteps >= time_cursor) & (timesteps < (t1 + event["time"]))

                # integrate up to the moment of the event (if there are any timesteps before it)
                if any(timestep_mask):
                    matching_timesteps = timesteps[timestep_mask]

                    # integrate the orbit over these timesteps
                    orbit = potential.integrate_orbit(current_w0, t=matching_timesteps,
                                                      Integrator=gi.DOPRI853Integrator)

                    # save the orbit data (minus the last timestep to avoid duplicates)
                    orbit_data.append(orbit.data[:-1])

                    # set new PhaseSpacePosition from the last timestep
                    current_w0 = orbit[-1]

                    # adjust the time to the last timestep
                    time_cursor = matching_timesteps[-1]
                else:           # pragma: no cover
                    # otherwise skip forward to the event
                    time_cursor = t1 + event["time"]

                # calculate the kick differential
                kick_differential = get_kick_differential(delta_v_sys_xyz=event["delta_v_sys_xyz"],
                                                          phase=event["phase"], inclination=event["inc"])

                # update the velocity of the current PhaseSpacePosition
                current_w0 = gd.PhaseSpacePosition(pos=current_w0.pos,
                                                   vel=current_w0.vel + kick_differential,
                                                   frame=current_w0.frame)

            # if we still have time left after the last event (very likely)
            if time_cursor < timesteps[-1]:
                # evolve the rest of the orbit out
                matching_timesteps = timesteps[timesteps >= time_cursor]
                orbit = potential.integrate_orbit(current_w0, t=matching_timesteps,
                                                  Integrator=gi.DOPRI853Integrator)
                orbit_data.append(orbit.data)

            data = coords.concatenate_representations(orbit_data) if len(orbit_data) > 1 else orbit_data[0]

            full_orbit = gd.orbit.Orbit(pos=data.without_differentials(),
                                        vel=data.differentials["s"],
                                        t=timesteps.to(u.Myr))
            success = True
            break

        except Exception:   # pragma: no cover
            dt /= 8.
            # if not quiet:
            #     print("Orbit is causing problems, attempting reduced timestep size", t1, dt)

    # if the orbit failed event after resizing then just return None
    if not success:   # pragma: no cover
        # if not quiet:
        #     print("ORBIT FAILED, returning None")
        return None

    # jettison everything but the final timestep if user says so
    if not store_all:
        full_orbit = full_orbit[-1:]

    return full_orbit
>>>>>>> 160a8d67
<|MERGE_RESOLUTION|>--- conflicted
+++ resolved
@@ -33,142 +33,6 @@
     _integrate_star_with_events, in_axes=(None, 0, 0, 0, 0, None)
 )
 
-<<<<<<< HEAD
 integrate_pop_with_events = jax.vmap(
     _integrate_binary_with_events, in_axes=(None, 0, 0, 0, 0, None)
-)
-=======
-
-def integrate_orbit_with_events(w0, t1, t2, dt, potential=gp.MilkyWayPotential(), events=None,
-                                store_all=True, quiet=False):
-    """Integrate :class:`~gala.dynamics.PhaseSpacePosition` in a 
-    :class:`Potential <gala.potential.potential.PotentialBase>` with events that occur at certain times
-
-    Parameters
-    ----------
-    w0 : :class:`~gala.dynamics.PhaseSpacePosition`
-        Initial phase space position
-    t1 : :class:`~astropy.units.Quantity` [time]
-        Integration start time
-    t2 : :class:`~astropy.units.Quantity` [time]
-        Integration end time
-    dt : :class:`~astropy.units.Quantity` [time]
-        Integration initial timestep size (integrator may adapt timesteps)
-    potential : :class:`Potential <gala.potential.potential.PotentialBase>`, optional
-        Potential in which you which to integrate the orbits, by default the
-        :class:`~gala.potential.potential.MilkyWayPotential`
-    events : `varies`
-        Events that occur during the orbit evolution (such as supernova resulting in kicks). If no events
-        occur then set `events=None` (this will result in a simple call to `potential.integrate_orbit`). If
-        this is a disrupted binary then supply a list of 2 lists of events. Each event list should contain
-        the following parameters: `time`, `m_1`, `m_2`, `a`, `ecc`, `delta_v_sys_xyz` (and will be passed to
-        `get_kick_differential`).
-    store_all : `bool`, optional
-        Whether to store the entire orbit, by default True. If not then only the final
-        PhaseSpacePosition will be stored - this cuts down on memory usage.
-    quiet : `bool`, optional
-        Whether to silence warning messages about failing orbits
-
-    Returns
-    -------
-    full_orbit : :class:`~gala.dynamics.Orbit`
-        Integrated orbit. If a disrupted binary with two event lists was supplied then two orbit classes will
-        be returned. If the orbit integration failed for any reason then None is returned.
-    """
-    # ensure timestep isn't larger than integration time
-    dt = min(dt, t2 - t1)
-
-    # if there are no events then just integrate the whole thing
-    if events is None:
-        try:
-            full_orbit = potential.integrate_orbit(w0, t1=t1, t2=t2, dt=dt, Integrator=gi.DOPRI853Integrator)
-        except RuntimeError:            # pragma: no cover
-            return None
-        # jettison everything but the final timestep if user says so
-        if not store_all:
-            full_orbit = full_orbit[-1:]
-        return full_orbit
-
-    # allow two retries with smaller timesteps
-    MAX_DT_RESIZE = 2
-    for n in range(MAX_DT_RESIZE):
-        try:
-            success = False
-
-            # work out what the timesteps would be without kicks
-            timesteps = gi.parse_time_specification(units=[u.s], t1=t1, t2=t2, dt=dt) * u.s
-
-            # start the cursor at the first timestep
-            time_cursor = timesteps[0]
-            current_w0 = w0
-
-            # keep track of the orbit data throughout
-            orbit_data = []
-
-            # loop over the events
-            for event in events:
-                # find the timesteps that occur before the kick
-                timestep_mask = (timesteps >= time_cursor) & (timesteps < (t1 + event["time"]))
-
-                # integrate up to the moment of the event (if there are any timesteps before it)
-                if any(timestep_mask):
-                    matching_timesteps = timesteps[timestep_mask]
-
-                    # integrate the orbit over these timesteps
-                    orbit = potential.integrate_orbit(current_w0, t=matching_timesteps,
-                                                      Integrator=gi.DOPRI853Integrator)
-
-                    # save the orbit data (minus the last timestep to avoid duplicates)
-                    orbit_data.append(orbit.data[:-1])
-
-                    # set new PhaseSpacePosition from the last timestep
-                    current_w0 = orbit[-1]
-
-                    # adjust the time to the last timestep
-                    time_cursor = matching_timesteps[-1]
-                else:           # pragma: no cover
-                    # otherwise skip forward to the event
-                    time_cursor = t1 + event["time"]
-
-                # calculate the kick differential
-                kick_differential = get_kick_differential(delta_v_sys_xyz=event["delta_v_sys_xyz"],
-                                                          phase=event["phase"], inclination=event["inc"])
-
-                # update the velocity of the current PhaseSpacePosition
-                current_w0 = gd.PhaseSpacePosition(pos=current_w0.pos,
-                                                   vel=current_w0.vel + kick_differential,
-                                                   frame=current_w0.frame)
-
-            # if we still have time left after the last event (very likely)
-            if time_cursor < timesteps[-1]:
-                # evolve the rest of the orbit out
-                matching_timesteps = timesteps[timesteps >= time_cursor]
-                orbit = potential.integrate_orbit(current_w0, t=matching_timesteps,
-                                                  Integrator=gi.DOPRI853Integrator)
-                orbit_data.append(orbit.data)
-
-            data = coords.concatenate_representations(orbit_data) if len(orbit_data) > 1 else orbit_data[0]
-
-            full_orbit = gd.orbit.Orbit(pos=data.without_differentials(),
-                                        vel=data.differentials["s"],
-                                        t=timesteps.to(u.Myr))
-            success = True
-            break
-
-        except Exception:   # pragma: no cover
-            dt /= 8.
-            # if not quiet:
-            #     print("Orbit is causing problems, attempting reduced timestep size", t1, dt)
-
-    # if the orbit failed event after resizing then just return None
-    if not success:   # pragma: no cover
-        # if not quiet:
-        #     print("ORBIT FAILED, returning None")
-        return None
-
-    # jettison everything but the final timestep if user says so
-    if not store_all:
-        full_orbit = full_orbit[-1:]
-
-    return full_orbit
->>>>>>> 160a8d67
+)